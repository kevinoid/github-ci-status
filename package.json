--- conflicted
+++ resolved
@@ -54,21 +54,14 @@
     "version-deps": "npm install conventional-changelog-cli david depcheck git-branch-is"
   },
   "dependencies": {
-<<<<<<< HEAD
     "@octokit/rest": "^18.0.12",
-    "yargs": "^16.0.3"
+    "yargs": "^17.0.1"
   },
   "devDependencies": {
     "@kevinoid/assert-shim": "^0.1.0",
-    "@kevinoid/eslint-config": "^17.0.0",
+    "@kevinoid/eslint-config": "^18.0.0",
     "@sinonjs/fake-timers": "^7.0.0",
     "ansi-styles": "^5.1.0",
-=======
-    "yargs": "^17.0.1"
-  },
-  "devDependencies": {
-    "@kevinoid/eslint-config": "^18.0.0",
->>>>>>> 4c1a51a9
     "c8": "^7.0.0",
     "codecov": "^3.0.0",
     "coveralls": "^3.0.0",
